[package]
name = "editor"
version = "0.1.0"
edition = "2021"
publish = false

[lib]
path = "src/editor.rs"
doctest = false

[features]
test-support = [
    "rand",
    "copilot/test-support",
    "text/test-support",
    "language/test-support",
    "gpui/test-support",
    "project/test-support",
    "util/test-support",
    "workspace/test-support",
    "tree-sitter-rust",
    "tree-sitter-typescript"
]

[dependencies]
client = { path = "../client" }
clock = { path = "../clock" }
copilot = { path = "../copilot" }
db = { path = "../db" }
drag_and_drop = { path = "../drag_and_drop" }
collections = { path = "../collections" }
context_menu = { path = "../context_menu" }
fuzzy = { path = "../fuzzy" }
git = { path = "../git" }
gpui = { path = "../gpui" }
language = { path = "../language" }
lsp = { path = "../lsp" }
project = { path = "../project" }
rpc = { path = "../rpc" }
settings = { path = "../settings" }
snippet = { path = "../snippet" }
sum_tree = { path = "../sum_tree" }
text = { path = "../text" }
theme = { path = "../theme" }
util = { path = "../util" }
sqlez = { path = "../sqlez" }
workspace = { path = "../workspace" }

aho-corasick = "0.7"
anyhow.workspace = true
futures.workspace = true
<<<<<<< HEAD
glob.workspace = true
indoc.workspace = true
=======
indoc = "1.0.4"
>>>>>>> 8832248b
itertools = "0.10"
lazy_static.workspace = true
log.workspace = true
ordered-float.workspace = true
parking_lot.workspace = true
postage.workspace = true
pulldown-cmark = { version = "0.9.2", default-features = false }
rand = { workspace = true, optional = true }
schemars.workspace = true
serde.workspace = true
serde_derive.workspace = true
smallvec.workspace = true
smol.workspace = true
tree-sitter-rust = { version = "*", optional = true }
tree-sitter-html = { version = "*", optional = true }
tree-sitter-javascript = { version = "*", optional = true }
tree-sitter-typescript = { git = "https://github.com/tree-sitter/tree-sitter-typescript", rev = "5d20856f34315b068c41edaee2ac8a100081d259", optional = true }

[dev-dependencies]
copilot = { path = "../copilot", features = ["test-support"] }
text = { path = "../text", features = ["test-support"] }
language = { path = "../language", features = ["test-support"] }
lsp = { path = "../lsp", features = ["test-support"] }
gpui = { path = "../gpui", features = ["test-support"] }
util = { path = "../util", features = ["test-support"] }
project = { path = "../project", features = ["test-support"] }
settings = { path = "../settings", features = ["test-support"] }
workspace = { path = "../workspace", features = ["test-support"] }

ctor.workspace = true
env_logger.workspace = true
rand.workspace = true
unindent.workspace = true
tree-sitter = "0.20"
tree-sitter-rust = "0.20"
tree-sitter-html = "0.19"
tree-sitter-typescript = { git = "https://github.com/tree-sitter/tree-sitter-typescript", rev = "5d20856f34315b068c41edaee2ac8a100081d259" }
tree-sitter-javascript = "0.20"<|MERGE_RESOLUTION|>--- conflicted
+++ resolved
@@ -49,12 +49,7 @@
 aho-corasick = "0.7"
 anyhow.workspace = true
 futures.workspace = true
-<<<<<<< HEAD
-glob.workspace = true
-indoc.workspace = true
-=======
 indoc = "1.0.4"
->>>>>>> 8832248b
 itertools = "0.10"
 lazy_static.workspace = true
 log.workspace = true

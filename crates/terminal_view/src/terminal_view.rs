--- conflicted
+++ resolved
@@ -63,12 +63,9 @@
 impl_actions!(terminal, [SendText, SendKeystroke]);
 
 pub fn init(cx: &mut AppContext) {
-<<<<<<< HEAD
     terminal_panel::init(cx);
-=======
     terminal::init(cx);
 
->>>>>>> cb1b64e5
     cx.add_action(TerminalView::deploy);
 
     register_deserializable_item::<TerminalView>(cx);

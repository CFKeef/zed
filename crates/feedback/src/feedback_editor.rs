use std::{
    any::TypeId,
    borrow::Cow,
    ops::{Range, RangeInclusive},
    sync::Arc,
};

use anyhow::bail;
use client::{Client, ZED_SECRET_CLIENT_TOKEN, ZED_SERVER_URL};
use editor::{Anchor, Editor};
use futures::AsyncReadExt;
use gpui::{
    actions,
    elements::{ChildView, Flex, Label, ParentElement, Svg},
    platform::PromptLevel,
    serde_json, AnyViewHandle, AppContext, Drawable, Element, Entity, ModelHandle, Task, View,
    ViewContext, ViewHandle,
};
use isahc::Request;
use language::Buffer;
use postage::prelude::Stream;

use project::Project;
use serde::Serialize;
use util::ResultExt;
use workspace::{
    item::{Item, ItemHandle},
    searchable::{SearchableItem, SearchableItemHandle},
    AppState, Pane, Workspace,
};

use crate::{submit_feedback_button::SubmitFeedbackButton, system_specs::SystemSpecs};

const FEEDBACK_CHAR_LIMIT: RangeInclusive<usize> = 10..=5000;
const FEEDBACK_SUBMISSION_ERROR_TEXT: &str =
    "Feedback failed to submit, see error log for details.";

actions!(feedback, [GiveFeedback, SubmitFeedback]);

pub fn init(system_specs: SystemSpecs, app_state: Arc<AppState>, cx: &mut AppContext) {
    cx.add_action({
        move |workspace: &mut Workspace, _: &GiveFeedback, cx: &mut ViewContext<Workspace>| {
            FeedbackEditor::deploy(system_specs.clone(), workspace, app_state.clone(), cx);
        }
    });

    cx.add_async_action(
        |submit_feedback_button: &mut SubmitFeedbackButton, _: &SubmitFeedback, cx| {
            if let Some(active_item) = submit_feedback_button.active_item.as_ref() {
                Some(active_item.update(cx, |feedback_editor, cx| feedback_editor.handle_save(cx)))
            } else {
                None
            }
        },
    );
}

#[derive(Serialize)]
struct FeedbackRequestBody<'a> {
    feedback_text: &'a str,
    metrics_id: Option<Arc<str>>,
    system_specs: SystemSpecs,
    is_staff: bool,
    token: &'a str,
}

#[derive(Clone)]
pub(crate) struct FeedbackEditor {
    system_specs: SystemSpecs,
    editor: ViewHandle<Editor>,
    project: ModelHandle<Project>,
}

impl FeedbackEditor {
    fn new(
        system_specs: SystemSpecs,
        project: ModelHandle<Project>,
        buffer: ModelHandle<Buffer>,
        cx: &mut ViewContext<Self>,
    ) -> Self {
        let editor = cx.add_view(|cx| {
            let mut editor = Editor::for_buffer(buffer, Some(project.clone()), cx);
            editor.set_vertical_scroll_margin(5, cx);
            editor
        });

        cx.subscribe(&editor, |_, _, e, cx| cx.emit(e.clone()))
            .detach();

        Self {
            system_specs: system_specs.clone(),
            editor,
            project,
        }
    }

    fn handle_save(&mut self, cx: &mut ViewContext<Self>) -> Task<anyhow::Result<()>> {
        let feedback_text = self.editor.read(cx).text(cx);
        let feedback_char_count = feedback_text.chars().count();
        let feedback_text = feedback_text.trim().to_string();

        let error = if feedback_char_count < *FEEDBACK_CHAR_LIMIT.start() {
            Some(format!(
                "Feedback can't be shorter than {} characters.",
                FEEDBACK_CHAR_LIMIT.start()
            ))
        } else if feedback_char_count > *FEEDBACK_CHAR_LIMIT.end() {
            Some(format!(
                "Feedback can't be longer than {} characters.",
                FEEDBACK_CHAR_LIMIT.end()
            ))
        } else {
            None
        };

        if let Some(error) = error {
            cx.prompt(PromptLevel::Critical, &error, &["OK"]);
            return Task::ready(Ok(()));
        }

        let mut answer = cx.prompt(
            PromptLevel::Info,
            "Ready to submit your feedback?",
            &["Yes, Submit!", "No"],
        );

        let this = cx.handle();
        let client = cx.global::<Arc<Client>>().clone();
        let specs = self.system_specs.clone();

        cx.spawn(|_, mut cx| async move {
            let answer = answer.recv().await;

            if answer == Some(0) {
                match FeedbackEditor::submit_feedback(&feedback_text, client, specs).await {
                    Ok(_) => {
                        this.update(&mut cx, |_, cx| {
                            cx.dispatch_action(workspace::CloseActiveItem);
                        })
                        .log_err();
                    }
                    Err(error) => {
                        log::error!("{}", error);
                        this.update(&mut cx, |_, cx| {
                            cx.prompt(
                                PromptLevel::Critical,
                                FEEDBACK_SUBMISSION_ERROR_TEXT,
                                &["OK"],
                            );
                        })
                        .log_err();
                    }
                }
            }
        })
        .detach();

        Task::ready(Ok(()))
    }

    async fn submit_feedback(
        feedback_text: &str,
        zed_client: Arc<Client>,
        system_specs: SystemSpecs,
    ) -> anyhow::Result<()> {
        let feedback_endpoint = format!("{}/api/feedback", *ZED_SERVER_URL);

        let metrics_id = zed_client.metrics_id();
        let is_staff = zed_client.is_staff();
        let http_client = zed_client.http_client();

        let request = FeedbackRequestBody {
            feedback_text: &feedback_text,
            metrics_id,
            system_specs,
            is_staff: is_staff.unwrap_or(false),
            token: ZED_SECRET_CLIENT_TOKEN,
        };

        let json_bytes = serde_json::to_vec(&request)?;

        let request = Request::post(feedback_endpoint)
            .header("content-type", "application/json")
            .body(json_bytes.into())?;

        let mut response = http_client.send(request).await?;
        let mut body = String::new();
        response.body_mut().read_to_string(&mut body).await?;

        let response_status = response.status();

        if !response_status.is_success() {
            bail!("Feedback API failed with error: {}", response_status)
        }

        Ok(())
    }
}

impl FeedbackEditor {
    pub fn deploy(
        system_specs: SystemSpecs,
        _: &mut Workspace,
        app_state: Arc<AppState>,
        cx: &mut ViewContext<Workspace>,
    ) {
        let markdown = app_state.languages.language_for_name("Markdown");
        cx.spawn(|workspace, mut cx| async move {
            let markdown = markdown.await.log_err();
            workspace
                .update(&mut cx, |workspace, cx| {
                    workspace.with_local_workspace(&app_state, cx, |workspace, cx| {
                        let project = workspace.project().clone();
                        let buffer = project
                            .update(cx, |project, cx| project.create_buffer("", markdown, cx))
                            .expect("creating buffers on a local workspace always succeeds");
                        let feedback_editor = cx
                            .add_view(|cx| FeedbackEditor::new(system_specs, project, buffer, cx));
                        workspace.add_item(Box::new(feedback_editor), cx);
                    })
                })?
                .await
        })
        .detach_and_log_err(cx);
    }
}

impl View for FeedbackEditor {
    fn ui_name() -> &'static str {
        "FeedbackEditor"
    }

    fn render(&mut self, cx: &mut ViewContext<Self>) -> Element<Self> {
        ChildView::new(&self.editor, cx).boxed()
    }

    fn focus_in(&mut self, _: AnyViewHandle, cx: &mut ViewContext<Self>) {
        if cx.is_self_focused() {
            cx.focus(&self.editor);
        }
    }
}

impl Entity for FeedbackEditor {
    type Event = editor::Event;
}

impl Item for FeedbackEditor {
<<<<<<< HEAD
    fn tab_content(&self, _: Option<usize>, style: &theme::Tab, _: &AppContext) -> Element<Pane> {
=======
    fn tab_tooltip_text(&self, _: &AppContext) -> Option<Cow<str>> {
        Some("Send Feedback".into())
    }

    fn tab_content(&self, _: Option<usize>, style: &theme::Tab, _: &AppContext) -> ElementBox {
>>>>>>> 21e39e75
        Flex::row()
            .with_child(
                Svg::new("icons/feedback_16.svg")
                    .with_color(style.label.text.color)
                    .constrained()
                    .with_width(style.type_icon_width)
                    .aligned()
                    .contained()
                    .with_margin_right(style.spacing)
                    .boxed(),
            )
            .with_child(
                Label::new("Send Feedback", style.label.clone())
                    .aligned()
                    .contained()
                    .boxed(),
            )
            .boxed()
    }

    fn for_each_project_item(&self, cx: &AppContext, f: &mut dyn FnMut(usize, &dyn project::Item)) {
        self.editor.for_each_project_item(cx, f)
    }

    fn is_singleton(&self, _: &AppContext) -> bool {
        true
    }

    fn can_save(&self, _: &AppContext) -> bool {
        true
    }

    fn save(
        &mut self,
        _: ModelHandle<Project>,
        cx: &mut ViewContext<Self>,
    ) -> Task<anyhow::Result<()>> {
        self.handle_save(cx)
    }

    fn save_as(
        &mut self,
        _: ModelHandle<Project>,
        _: std::path::PathBuf,
        cx: &mut ViewContext<Self>,
    ) -> Task<anyhow::Result<()>> {
        self.handle_save(cx)
    }

    fn reload(
        &mut self,
        _: ModelHandle<Project>,
        _: &mut ViewContext<Self>,
    ) -> Task<anyhow::Result<()>> {
        Task::Ready(Some(Ok(())))
    }

    fn clone_on_split(
        &self,
        _workspace_id: workspace::WorkspaceId,
        cx: &mut ViewContext<Self>,
    ) -> Option<Self>
    where
        Self: Sized,
    {
        let buffer = self
            .editor
            .read(cx)
            .buffer()
            .read(cx)
            .as_singleton()
            .expect("Feedback buffer is only ever singleton");

        Some(Self::new(
            self.system_specs.clone(),
            self.project.clone(),
            buffer.clone(),
            cx,
        ))
    }

    fn as_searchable(&self, handle: &ViewHandle<Self>) -> Option<Box<dyn SearchableItemHandle>> {
        Some(Box::new(handle.clone()))
    }

    fn act_as_type<'a>(
        &'a self,
        type_id: TypeId,
        self_handle: &'a ViewHandle<Self>,
        _: &'a AppContext,
    ) -> Option<&'a AnyViewHandle> {
        if type_id == TypeId::of::<Self>() {
            Some(self_handle)
        } else if type_id == TypeId::of::<Editor>() {
            Some(&self.editor)
        } else {
            None
        }
    }
}

impl SearchableItem for FeedbackEditor {
    type Match = Range<Anchor>;

    fn to_search_event(event: &Self::Event) -> Option<workspace::searchable::SearchEvent> {
        Editor::to_search_event(event)
    }

    fn clear_matches(&mut self, cx: &mut ViewContext<Self>) {
        self.editor
            .update(cx, |editor, cx| editor.clear_matches(cx))
    }

    fn update_matches(&mut self, matches: Vec<Self::Match>, cx: &mut ViewContext<Self>) {
        self.editor
            .update(cx, |editor, cx| editor.update_matches(matches, cx))
    }

    fn query_suggestion(&mut self, cx: &mut ViewContext<Self>) -> String {
        self.editor
            .update(cx, |editor, cx| editor.query_suggestion(cx))
    }

    fn activate_match(
        &mut self,
        index: usize,
        matches: Vec<Self::Match>,
        cx: &mut ViewContext<Self>,
    ) {
        self.editor
            .update(cx, |editor, cx| editor.activate_match(index, matches, cx))
    }

    fn find_matches(
        &mut self,
        query: project::search::SearchQuery,
        cx: &mut ViewContext<Self>,
    ) -> Task<Vec<Self::Match>> {
        self.editor
            .update(cx, |editor, cx| editor.find_matches(query, cx))
    }

    fn active_match_index(
        &mut self,
        matches: Vec<Self::Match>,
        cx: &mut ViewContext<Self>,
    ) -> Option<usize> {
        self.editor
            .update(cx, |editor, cx| editor.active_match_index(matches, cx))
    }
}<|MERGE_RESOLUTION|>--- conflicted
+++ resolved
@@ -246,15 +246,11 @@
 }
 
 impl Item for FeedbackEditor {
-<<<<<<< HEAD
-    fn tab_content(&self, _: Option<usize>, style: &theme::Tab, _: &AppContext) -> Element<Pane> {
-=======
     fn tab_tooltip_text(&self, _: &AppContext) -> Option<Cow<str>> {
         Some("Send Feedback".into())
     }
 
-    fn tab_content(&self, _: Option<usize>, style: &theme::Tab, _: &AppContext) -> ElementBox {
->>>>>>> 21e39e75
+    fn tab_content(&self, _: Option<usize>, style: &theme::Tab, _: &AppContext) -> Element<Pane> {
         Flex::row()
             .with_child(
                 Svg::new("icons/feedback_16.svg")
